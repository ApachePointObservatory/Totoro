--- conflicted
+++ resolved
@@ -265,11 +265,7 @@
     validExposures = []
     for exp in exposures:
         status = _getSetStatusLabel(exp)
-<<<<<<< HEAD
-        if status is not None and 'Overridden' in status:
-=======
         if status is not None and 'Override' in status:
->>>>>>> 26218893
             continue
         elif not exp.isValid(force=True, flag=True):
             continue
@@ -278,15 +274,9 @@
         else:
             validExposures.append(exp)
 
-<<<<<<< HEAD
-    # Stores overriden sets
-    overridenSets = [ss for ss in plate.sets if ss.status is not None and
-                     'Overridden' in ss.status.label]
-=======
     # Stores overridden sets
     overridenSets = [ss for ss in plate.sets if ss.status is not None and
                      'Override' in ss.status.label]
->>>>>>> 26218893
 
     # Does some logging.
     logMode('plate_id={0}: rearranging sets, mode=\'{1}\', scope=\'{2}\''
@@ -378,11 +368,7 @@
                 setStatus[setId] = ss.getStatus(silent=True)[0]
                 setSN2[setId] = ss.getSN2Array() \
                     if setStatus[setId] in ['Excellent', 'Good',
-<<<<<<< HEAD
-                                            'Overridden Good'] else zeroSN2
-=======
                                             'Override Good'] else zeroSN2
->>>>>>> 26218893
 
             del ss
 
@@ -494,11 +480,7 @@
     from sdss.internal.manga.Totoro.dbclasses import Set as TotoroSet
 
     arrangement = [ss for ss in arrangement
-<<<<<<< HEAD
-                   if ss.status is None or 'Overridden' not in ss.status.label]
-=======
                    if ss.status is None or 'Override' not in ss.status.label]
->>>>>>> 26218893
 
     # If all exposures are real, saves data to the DB.
     expMock = [exp.isMock for ss in arrangement for exp in ss.totoroExposures]
@@ -507,11 +489,7 @@
         # Removes sets and exposure-set assignment from the DB
         with session.begin():
             for ss in plate.sets:
-<<<<<<< HEAD
-                if ss.status is not None and 'Overridden' in ss.status.label:
-=======
                 if ss.status is not None and 'Override' in ss.status.label:
->>>>>>> 26218893
                     continue
                 for exp in ss.totoroExposures:
                     setPK = exp.mangadbExposure[0].set_pk
